/*
 * The MIT License - http://www.opensource.org/licenses/mit-license
 * Copyright (c) 2016 Bruce Schubert.
 */

/*global WorldWind*/

/**
 * 
 * @param {BasicMarker} BasicMarker module
 * @param {WmtUtil} util object
 * @param {Knockout} ko
 * @param {JQuery} $ 
 * @returns {GlobeViewModelL#18.GlobeViewModel}
 */
define([
    'model/markers/BasicMarker',
<<<<<<< HEAD
    'model/military/TacticalSymbol',
    'model/weather/WeatherScout',
=======
>>>>>>> 3555e596
    'model/util/WmtUtil',
    'knockout',
    'jquery',
    'jqueryui',
    'worldwind'],
    function (
        BasicMarker,
<<<<<<< HEAD
        TacticalSymbol,
        WeatherScout,
=======
>>>>>>> 3555e596
        util,
        ko,
        $) {
        "use strict";

        /**
         * A view model for the Globe.
         * @constructor
         * @param {Explorer} explorer
<<<<<<< HEAD
         * @param {Object} params Object containing with manager objects
=======
         * @param {Array} params Array containing markerManager objects
>>>>>>> 3555e596
         * @param {String} viewFragment
         * @param {String} appendToId
         * @returns {GlobeViewModelL#25.GlobeViewModel}
         */
        function GlobeViewModel(explorer, params, viewFragment, appendToId) {
            var self = this,
                domNodes = $.parseHTML(viewFragment);

            // Load the view html into the specified DOM element
            $("#" + appendToId).append(domNodes);
            this.view = domNodes[0];

            this.explorer = explorer;
            this.globe = explorer.globe;
            
            // TODO: This is fragile; find a better way to inject managers
            this.markerManager = params.markerManager;
<<<<<<< HEAD
            this.symbolManager = params.symbolManager;
            this.weatherManager = params.weatherManager;
=======
>>>>>>> 3555e596

            // Save a reference to the auto-update time observable for the view view
            this.autoUpdateTime = explorer.autoUpdateTimeEnabled;

            // Create the marker templates used in the marker palette
            this.markerPalette = ko.observableArray(BasicMarker.templates);
            // The currently selected marker icon in the marker palette
            this.selectedMarkerTemplate = ko.observable(this.markerPalette()[0]);

            // Create the symbol templates used in the symbol palette
            this.symbolPalette = ko.observableArray(TacticalSymbol.templates);
            // The currently selected symbol icon in the symbol palette
            this.selectedSymbolTemplate = ko.observable(this.symbolPalette()[0]);

            // Used for cursor style and click handling (see Globe's canvas in index.html)
            this.dropIsArmed = ko.observable(false);
            // The dropCallback is supplied with the click position and the dropObject.
            this.dropCallback = null;
            // The object passed to the dropCallback
            this.dropObject = null;


            this.intervalMinutes = 0;
            this.timeSliderValue = ko.observable(0);

            // Assign the click handlers to the WorldWindow
            this.globe.wwd.addEventListener('click', function (event) {
                self.handleDropClick(event);
            });

            this.globe.wwd.addEventListener("touchend", function (event) {
                self.handleDropClick(event);
            });


            // Bind the view to this view model
            ko.applyBindings(this, this.view);


            //$("#timeControlSlider").on('mousedown', $.proxy(this.onMousedown, this));
            //$("#timeControlSlider").on('mouseup', $.proxy(this.onMouseup, this));
            // The slide event provides events from the keyboard
            $("#timeControlSlider").on('slide', $.proxy(this.onSlide, this));
            $('#timeControlSlider').slider({
                animate: 'fast',
                min: -60,
                max: 60,
                orientation: 'horizontal',
                stop: function () {
                    $("#timeControlSlider").slider("value", "0");
                }
            });

            // The time-control buttons have the repeatButton style:
            // This handler performs the time adjustment for both the
            // single click and repeat clicks.
            var intervalId = -1;
            $(".repeatButton").mousedown(function (event) {
                switch (event.currentTarget.id) {
                    case "time-step-forward":
                        self.intervalMinutes = 60;
                        break;
                    case "time-fast-forward":
                        self.intervalMinutes = 60 * 24;
                        break;
                    case "time-step-backward":
                        self.intervalMinutes = -60;
                        break;
                    case "time-fast-backward":
                        self.intervalMinutes = -60 * 24;
                        break;
                }
                self.changeDateTime();
                // Start a repeating interval that changes the time.
                if (intervalId !== -1) {    // prevent duplicates
                    clearInterval(intervalId);
                }
                intervalId = setInterval(self.changeDateTime, 200);
            }).mouseup(function () {
                clearInterval(intervalId);
                intervalId = -1;
            });

            // Invoke armDropMarker when a template is selected from the palette
            this.selectedMarkerTemplate.subscribe(this.armDropMarker);
            // Invoke armDropMarker when a template is selected from the palette
            this.selectedSymbolTemplate.subscribe(this.armDropSymbol);


        }

        /**
         * Arms the click-drop handler to add a marker to the globe. See: handleClick below.
         */
        GlobeViewModel.prototype.armDropMarker = function () {
            this.dropIsArmed(true);
            this.dropCallback = this.dropMarkerCallback;
            this.dropObject = this.selectedMarkerTemplate();
        };

<<<<<<< HEAD
        /**
         * Arms the click-drop handler to add a tactical symbol to the globe. See: handleClick below.
         */
        GlobeViewModel.prototype.armDropSymbol = function () {
            this.dropIsArmed(true);
            this.dropCallback = this.dropSymbolCallback;
            this.dropObject = this.selectedSymbolTemplate();
        };

        /**
         * Arms the click-drop handler to add a weather scout to the globe. See: handleClick below.
         */
        GlobeViewModel.prototype.armDropScout = function () {
            this.dropIsArmed(true);
            this.dropCallback = this.dropScoutCallback;
            this.dropObject = null;
        };


=======
>>>>>>> 3555e596
        // This "Drop" action callback creates and adds a marker to the globe
        // when the globe is clicked while dropIsArmed is true.
        GlobeViewModel.prototype.dropMarkerCallback = function (position, markerTemplate) {
            // Add the placemark to the layer and to the observable array
            this.markerManager.addMarker(new BasicMarker(
                this.markerManager, position, {imageSource: markerTemplate.imageSource}));
        };
        
        // This "Drop" action callback creates and adds a symbol to the globe
        // when the globe is clicked while dropIsArmed is true.
        GlobeViewModel.prototype.dropSymbolCallback = function (position, symbolTemplate) {
            // Add the placemark to the layer and to the observable array
            this.symbolManager.addSymbol(new TacticalSymbol(
                this.symbolManager, position, {imageSource: symbolTemplate.imageSource}));
        };

        /**
         * Handles a click on the WorldWindow. If a "drop" action callback has been
         * defined, it invokes the dropCallback function with the picked location.
         */
        GlobeViewModel.prototype.handleDropClick = function (event) {
            if (!this.dropIsArmed()) {
                return;
            }
            var type = event.type,
                x, y,
                pickList,
                terrain;
            // Get the clicked window coords
            switch (type) {
                case 'click':
                    x = event.clientX;
                    y = event.clientY;
                    break;
                case 'touchend':
                    if (!event.changedTouches[0]) {
                        return;
                    }
                    x = event.changedTouches[0].clientX;
                    y = event.changedTouches[0].clientY;
                    break;
            }
            if (this.dropCallback) {
                // Get all the picked items
                pickList = this.globe.wwd.pickTerrain(this.globe.wwd.canvasCoordinates(x, y));
                // Terrain should be one of the items if the globe was clicked
                terrain = pickList.terrainObject();
                if (terrain) {
                    this.dropCallback(terrain.position, this.dropObject);
                }
            }
            this.dropIsArmed(false);
            event.stopImmediatePropagation();
        };

        GlobeViewModel.prototype.onTimeReset = function () {
            explorer.autoUpdateTimeEnabled(true);   // reset enables the auto time adjustment
            this.globe.updateDateTime(new Date());
        };

        GlobeViewModel.prototype.changeDateTime = function () {
            explorer.autoUpdateTimeEnabled(false);  // stop the auto adjustment when we manually set the time
            this.globe.incrementDateTime(this.intervalMinutes);
        };

        GlobeViewModel.prototype.onSlide = function (event, ui) {
            //console.log("onSlide: " + ui.value);
            explorer.autoUpdateTimeEnabled(false);  // stop the auto time adjustment whenever we manually set the time
            this.globe.incrementDateTime(ui.value);
            //globe.incrementDateTime(self.sliderValueToMinutes(ui.value));
            this.globe.updateDateTime(this.sliderValueToTime(ui.value));
        };

        GlobeViewModel.prototype.sliderValueToTime = function (value) {
            var time = this.globe.dateTime(),
                minutes = time.getMinutes();
            time.setTime(time.getTime() + (value * 60000));
            return time;
        };

        GlobeViewModel.prototype.sliderValueToMinutes = function (value) {
            var val, factor = 50;
            if (value < 45 && value > -45) {
                val = Math.min(Math.max(value, -45), 45);
                return Math.sin(val * util.DEG_TO_RAD) * factor;
            }
            val = Math.abs(value) - 44;
            return Math.pow(val, 1.5) * (value < 0 ? -1 : 1) * factor;
        };

        GlobeViewModel.prototype.onTimeSliderStop = function () {
            this.timeSliderValue(0);
        };

        return GlobeViewModel;
    });<|MERGE_RESOLUTION|>--- conflicted
+++ resolved
@@ -8,6 +8,7 @@
 /**
  * 
  * @param {BasicMarker} BasicMarker module
+ * @param {TacticalSymbol} TacticalSymbol module 
  * @param {WmtUtil} util object
  * @param {Knockout} ko
  * @param {JQuery} $ 
@@ -15,11 +16,7 @@
  */
 define([
     'model/markers/BasicMarker',
-<<<<<<< HEAD
     'model/military/TacticalSymbol',
-    'model/weather/WeatherScout',
-=======
->>>>>>> 3555e596
     'model/util/WmtUtil',
     'knockout',
     'jquery',
@@ -27,11 +24,7 @@
     'worldwind'],
     function (
         BasicMarker,
-<<<<<<< HEAD
         TacticalSymbol,
-        WeatherScout,
-=======
->>>>>>> 3555e596
         util,
         ko,
         $) {
@@ -41,11 +34,7 @@
          * A view model for the Globe.
          * @constructor
          * @param {Explorer} explorer
-<<<<<<< HEAD
          * @param {Object} params Object containing with manager objects
-=======
-         * @param {Array} params Array containing markerManager objects
->>>>>>> 3555e596
          * @param {String} viewFragment
          * @param {String} appendToId
          * @returns {GlobeViewModelL#25.GlobeViewModel}
@@ -63,11 +52,7 @@
             
             // TODO: This is fragile; find a better way to inject managers
             this.markerManager = params.markerManager;
-<<<<<<< HEAD
             this.symbolManager = params.symbolManager;
-            this.weatherManager = params.weatherManager;
-=======
->>>>>>> 3555e596
 
             // Save a reference to the auto-update time observable for the view view
             this.autoUpdateTime = explorer.autoUpdateTimeEnabled;
@@ -168,7 +153,6 @@
             this.dropObject = this.selectedMarkerTemplate();
         };
 
-<<<<<<< HEAD
         /**
          * Arms the click-drop handler to add a tactical symbol to the globe. See: handleClick below.
          */
@@ -178,18 +162,6 @@
             this.dropObject = this.selectedSymbolTemplate();
         };
 
-        /**
-         * Arms the click-drop handler to add a weather scout to the globe. See: handleClick below.
-         */
-        GlobeViewModel.prototype.armDropScout = function () {
-            this.dropIsArmed(true);
-            this.dropCallback = this.dropScoutCallback;
-            this.dropObject = null;
-        };
-
-
-=======
->>>>>>> 3555e596
         // This "Drop" action callback creates and adds a marker to the globe
         // when the globe is clicked while dropIsArmed is true.
         GlobeViewModel.prototype.dropMarkerCallback = function (position, markerTemplate) {
@@ -246,18 +218,18 @@
         };
 
         GlobeViewModel.prototype.onTimeReset = function () {
-            explorer.autoUpdateTimeEnabled(true);   // reset enables the auto time adjustment
+            this.explorer.autoUpdateTimeEnabled(true);   // reset enables the auto time adjustment
             this.globe.updateDateTime(new Date());
         };
 
         GlobeViewModel.prototype.changeDateTime = function () {
-            explorer.autoUpdateTimeEnabled(false);  // stop the auto adjustment when we manually set the time
+            this.explorer.autoUpdateTimeEnabled(false);  // stop the auto adjustment when we manually set the time
             this.globe.incrementDateTime(this.intervalMinutes);
         };
 
         GlobeViewModel.prototype.onSlide = function (event, ui) {
             //console.log("onSlide: " + ui.value);
-            explorer.autoUpdateTimeEnabled(false);  // stop the auto time adjustment whenever we manually set the time
+            this.explorer.autoUpdateTimeEnabled(false);  // stop the auto time adjustment whenever we manually set the time
             this.globe.incrementDateTime(ui.value);
             //globe.incrementDateTime(self.sliderValueToMinutes(ui.value));
             this.globe.updateDateTime(this.sliderValueToTime(ui.value));

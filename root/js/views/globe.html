<div id="globe-canvas-overlay">
    <!-- Globe overlay view fragment -->
    <div id="globe-marker-controls" class="non-interactive" style="position: absolute; top: 0; right: 0;">
        <!-- 
        Marker Buttons 
        -->
        <div id="globe-buttons" class="interactive"
             style='float: right; margin-top: 30px; max-width: 100px'>
            <span class="btn-group" style="float: left">
                <!-- Add Marker button and palette -->
                <button type="button"
                        class="btn btn-primary btn-sm globe-button"
                        style="padding-top: 0; padding-bottom: 0; padding-right: 0"
                        data-bind="click: armDropMarker">
                    <span class="glyphicon glyphicon-plus" aria-hidden="true"></span>
                    <img width="28px" height="28px;"
                         data-bind="attr:{src: selectedMarkerTemplate().imageSource}"/>
                </button>
                <!-- Marker palette dropdown button-->
                <button type="button"
                        class="btn btn-primary btn-sm globe-button dropdown-toggle"
                        data-toggle="dropdown"
                        aria-haspopup="true">
                    <span class="caret"></span>
                    <span class="sr-only">Markers Dropdown</span>
                </button>
                <!-- Dropdown list bound the 'markerPalette' observableArray -->
                <ul id="marker-palette"
                    class="dropdown-menu"
                    style="left: initial; right: 0; min-width: 30px"
                    data-bind="foreach: markerPalette">
                    <li data-bind="click: $parent.selectedMarkerTemplate">
                        <a><img width="28px" height="28px;"
                                data-bind="attr:{src: $data.imageSource}"/></a>
                    </li>
                </ul>
            </span>
<<<<<<< HEAD
            <span class="btn-group" style="float: left">
                <!-- Add Symbol button and palette -->
                <button type="button"
                        class="btn btn-primary btn-sm globe-button"
                        style="padding-top: 0; padding-bottom: 0; padding-right: 0"
                        data-bind="click: armDropSymbol">
                    <span class="glyphicon glyphicon-plus" aria-hidden="true"></span>
                    <img width="28px" height="28px;"
                         data-bind="attr:{src: selectedSymbolTemplate().imageSource}"/>
                </button>
                <!-- Symbol palette dropdown button-->
                <button type="button"
                        class="btn btn-primary btn-sm globe-button dropdown-toggle"
                        data-toggle="dropdown"
                        aria-haspopup="true">
                    <span class="caret"></span>
                    <span class="sr-only">Symbols Dropdown</span>
                </button>
                <!-- Dropdown list bound the 'symbolsPalette' observableArray -->
                <ul id="symbol-palette"
                    class="dropdown-menu"
                    style="left: initial; right: 0; min-width: 30px"
                    data-bind="foreach: symbolPalette">
                    <li data-bind="click: $parent.selectedSymbolTemplate">
                        <a>
                            <img width="28px" height="28px;" data-bind="attr:{src: $data.imageSource}"/>
                        </a>
                    </li>
                </ul>
            </span>
            <!--Add Weather Scout button-->
            <button type="button"
                    class="btn btn-primary btn-sm globe-button"
                    style="float: left; padding-top: 0; padding-bottom: 0; height: 30px;"
                    data-bind="click: armDropScout">
                <span class="glyphicon glyphicon-plus" style="padding-right: 5px;" aria-hidden="true"> </span>
                <span class="glyphicon glyphicon-cloud" aria-hidden="true"></span>
            </button>                             
=======
>>>>>>> 3555e596
        </div>
    </div>
    <!--
    Time Controls
    -->
    <div id=globe-time-controls" class="col-xs-12 non-interactive">
        <div class="row">
            <!--Create a shallow div along the bottom edge of the globe-->
            <div class="interactive" style="position: absolute; bottom: 0; width: 100%">

                <!--Date/Time Buttons-->
                <div id="timeControlButtons"
                     style="width: 166px; margin-right: auto; margin-left: auto">
                    <div class="btn-group btn-group-sm interactive" role="group"
                         style="float:bottom"
                         aria-label="time controls">
                        <button id="time-fast-backward" type="button"
                                class="btn btn-default repeatButton">
                            <span class="glyphicon glyphicon-fast-backward"
                                  aria-hidden="true"></span>
                        </button>
                        <button id="time-step-backward" type="button"
                                class="btn btn-default repeatButton">
                            <span class="glyphicon glyphicon-step-backward"
                                  aria-hidden="true"></span>
                        </button>
                        <button id="time-reset" type="button" class="btn btn-default"
                                data-bind="click: onTimeReset, css:{active: autoUpdateTime}">
                            <span class="glyphicon glyphicon-time" aria-hidden="true"></span>
                        </button>
                        <button id="time-step-forward" type="button"
                                class="btn btn-default repeatButton">
                            <span class="glyphicon glyphicon-step-forward"
                                  aria-hidden="true"></span>
                        </button>
                        <button id="time-fast-forward" type="button"
                                class="btn btn-default repeatButton">
                            <span class="glyphicon glyphicon-fast-forward"
                                  aria-hidden="true"></span>
                        </button>
                    </div>
                </div>
                <!--Date/Time Slider-->
                <div id="timeControlSlider"
                     style="width: 166px; margin-right: auto; margin-left: auto"></div>
            </div>
        </div>
    </div>
</div><|MERGE_RESOLUTION|>--- conflicted
+++ resolved
@@ -35,9 +35,8 @@
                     </li>
                 </ul>
             </span>
-<<<<<<< HEAD
             <span class="btn-group" style="float: left">
-                <!-- Add Symbol button and palette -->
+                <!-- Add Tactical Symbol button and palette -->
                 <button type="button"
                         class="btn btn-primary btn-sm globe-button"
                         style="padding-top: 0; padding-bottom: 0; padding-right: 0"
@@ -46,7 +45,7 @@
                     <img width="28px" height="28px;"
                          data-bind="attr:{src: selectedSymbolTemplate().imageSource}"/>
                 </button>
-                <!-- Symbol palette dropdown button-->
+                <!-- Tactical Symbol palette dropdown button-->
                 <button type="button"
                         class="btn btn-primary btn-sm globe-button dropdown-toggle"
                         data-toggle="dropdown"
@@ -54,28 +53,7 @@
                     <span class="caret"></span>
                     <span class="sr-only">Symbols Dropdown</span>
                 </button>
-                <!-- Dropdown list bound the 'symbolsPalette' observableArray -->
-                <ul id="symbol-palette"
-                    class="dropdown-menu"
-                    style="left: initial; right: 0; min-width: 30px"
-                    data-bind="foreach: symbolPalette">
-                    <li data-bind="click: $parent.selectedSymbolTemplate">
-                        <a>
-                            <img width="28px" height="28px;" data-bind="attr:{src: $data.imageSource}"/>
-                        </a>
-                    </li>
-                </ul>
-            </span>
-            <!--Add Weather Scout button-->
-            <button type="button"
-                    class="btn btn-primary btn-sm globe-button"
-                    style="float: left; padding-top: 0; padding-bottom: 0; height: 30px;"
-                    data-bind="click: armDropScout">
-                <span class="glyphicon glyphicon-plus" style="padding-right: 5px;" aria-hidden="true"> </span>
-                <span class="glyphicon glyphicon-cloud" aria-hidden="true"></span>
-            </button>                             
-=======
->>>>>>> 3555e596
+            </span>                           
         </div>
     </div>
     <!--

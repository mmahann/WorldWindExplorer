/* 
 * Copyright (c) 2016 Bruce Schubert.
 * The MIT License
 * http://www.opensource.org/licenses/mit-license
 */

/*global define, WorldWind*/


define([
<<<<<<< HEAD
    'knockout',
    'text',
    'url-search-params',
=======
>>>>>>> 45c0c854
    'model/Config',
    'model/globe/Globe',
    'model/util/Log',
    'model/util/Settings',
    'model/markers/MarkerManager',
    'model/milstd2525/SymbolManager',
    'model/weather/WeatherScoutManager',
    'viewmodels/BookmarkViewModel',
    'viewmodels/GlobeViewModel',
    'viewmodels/InfoViewModel',
    'viewmodels/LayersViewModel',
    'viewmodels/LayerSettings',
    'viewmodels/MarkerEditor',
    'viewmodels/MarkersViewModel',
    'viewmodels/ProjectionsViewModel',
    'viewmodels/SearchViewModel',
    'viewmodels/SettingsViewModel',
    'viewmodels/TacticalSymbolEditor',
    'viewmodels/WeatherScoutEditor',
    'viewmodels/WeatherViewModel',
    'text!views/bookmark.html',
    'text!views/globe.html',
    'text!views/info.html',
    'text!views/layers.html',
    'text!views/layer-settings.html',
    'text!views/markers.html',
    'text!views/marker-editor.html',
    'text!views/projections.html',
    'text!views/settings.html',
    'text!views/weather.html',
    'text!views/weather-scout-editor.html',
    'url-search-params',
    'knockout',
    'jquery',
    'jqueryui',
    'jquery-touch',
    'text',
    'worldwind'],
    function (
        config,
        Globe,
        log,
        settings,
        MarkerManager,
        SymbolManager,
        WeatherScoutManager,
        BookmarkViewModel,
        GlobeViewModel,
        InfoViewModel,
        LayersViewModel,
        LayerSettings,
        MarkerEditor,
        MarkersViewModel,
        ProjectionsViewModel,
        SearchViewModel,
        SettingsViewModel,
        TacticalSymbolEditor,
        WeatherScoutEditor,
<<<<<<< HEAD
        WeatherViewModel
        ) {
    "use strict";
    /**
     * @constructor
     * @param {WorldWind.WorldWindow} wwd
     * @returns {ExplorerL#31.Explorer}
     */
    var Explorer = function (wwd) {

        var self = this;
        this.wwd = wwd;

        // Create our Globe model objectmodel explorer's primary globe that's 
        // Define the configuration for the primary globe
        var globeOptions = {
            showBackground: true,
            showReticule: true,
            showViewControls: true,
            includePanControls: config.showPanControl,
            includeRotateControls: true,
            includeTiltControls: true,
            includeZoomControls: true,
            includeExaggerationControls: config.showExaggerationControl,
            includeFieldOfViewControls: config.showFieldOfViewControl};

        this.globe = new Globe(wwd, globeOptions);

        // Load additional layers and layer options
        this.globe.layerManager.loadDefaultLayers();

        // Configure the manager of objects on the globe
        this.markerManager = new MarkerManager(this.globe);
        this.symbolManager = new SymbolManager(this.globe);
        this.weatherManager = new WeatherScoutManager(this.globe);

        // Configure the objects used to animate the globe when performing "go to" operations
        this.goToAnimator = new WorldWind.GoToAnimator(this.wwd);
        this.isAnimating = false;

        // Internal. Intentionally not documented.
        this.updateTimeout = null;
        this.updateInterval = 200;   // throttle the spatial data updates to 5hz

        // Setup to update each time the World Window is repainted.
        this.wwd.redrawCallbacks.push(function () {
            self.handleRedraw();
        });

        // Setup an interval to update the current time
        this.autoUpdateTimeEnabled = ko.observable(true);
        this.dateTimeInterval = window.setInterval(function () {
            if (self.autoUpdateTimeEnabled()) {
                self.globe.updateDateTime(new Date());
            }
        }, 30000);  // Update every 30 seconds

        // Setup to track the cursor position relative to the World Window's canvas. Listen to touch events in order
        // to recognize and ignore simulated mouse events in mobile browsers.
        window.addEventListener("mousemove", function (event) {
            self.handleMouseEvent(event);
        });
        window.addEventListener("touchstart", function (event) {
            self.handleTouchEvent(event);
        });


        // --------------------------------------------------------
        // Initialize the view models with their assigned views
        // --------------------------------------------------------
        new GlobeViewModel(self, {
            markerManager: self.markerManager,
            symbolManager: self.symbolManager,
            weatherManager: self.weatherManager},
                "globe", "js/views/globe.html", "globe");

        new SearchViewModel(self.globe, "search");
        new BookmarkViewModel(self.globe, "bookmark", "js/views/bookmark.html", "right-navbar");
        new ProjectionsViewModel(self.globe, "projections", "js/views/projections.html", "right-navbar");

        // Tab Panels
        new LayersViewModel(self.globe, "layers", "js/views/layers.html", "left-sidebar");
        new MarkersViewModel(self.globe, self.markerManager, "markers", "js/views/markers.html", "left-sidebar");
        new WeatherViewModel(self.globe, self.weatherManager, "weather", "js/views/weather.html", "left-sidebar");
        new SettingsViewModel(self.globe, "settings", "js/views/settings.html", "left-sidebar");
        new InfoViewModel(self.globe, "info", "js/views/info.html", "info-panel");

        // Dialogs
        new LayerSettings(self.globe, "layer-settings-dialog", "js/views/layer-settings.html");
        new MarkerEditor("marker-editor", "js/views/marker-editor.html");
        new TacticalSymbolEditor("symbol-editor", "js/views/symbol-editor.html");
        new WeatherScoutEditor("weather-scout-editor", "js/views/weather-scout-editor.html");

    };

    /**
     *
     * @param {Number} latitude
     * @param {Number} longitude
     * @param {Object} params
     */
    Explorer.prototype.identifyFeaturesAtLatLon = function (latitude, longitude, params) {
        var arg = params || {};

        if (!latitude || !longitude || isNaN(latitude) || isNaN(longitude)) {
            log.error("Explorer", "identifyFeaturesAtLatLon", "Invalid Latitude and/or Longitude.");
            return;
        }
    };

    /**
     * Centers the globe on the given lat/lon via animation.
     * @param {Number} latitude
     * @param {Number} longitude
     * @param {Number} eyeAltitude optional
     */
    Explorer.prototype.gotoLatLonAlt = function (latitude, longitude, eyeAltitude) {
        if (!latitude || !longitude || isNaN(latitude) || isNaN(longitude)) {
            log.error("Explorer", "gotoLatLonAlt", "Invalid Latitude and/or Longitude.");
            return;
        }
        // TODO: Make AGL and MSL elevations a function of the model
        // TODO: Eye Position a property of the model
        // 
        var self = this,
=======
        WeatherViewModel,
        bookmarkHtml,
        globeHtml,
        infoHtml,
        layersHtml,
        layerSettingsHtml,
        markersHtml,
        markerEditorHtml,
        projectionsHtml,
        settingsHtml,
        weatherHtml,
        weatherScoutEditorHtml,
        URLSearchParams,
        ko,
        $) {
        "use strict";
        /**
         * Assembles the views and view models that defined the Explorer's 
         * look and behavior.
         * 
         * @constructor
         * @param {WorldWind.WorldWindow} wwd A WorldWindow object hosting a virtual globe
         * @returns {Explorer}
         */
        var Explorer = function (wwd) {

            var self = this;
            this.wwd = wwd;

            // Create our Globe model objectmodel explorer's primary globe that's 
            // Define the configuration for the primary globe
            var globeOptions = {
                showBackground: true,
                showReticule: true,
                showViewControls: true,
                includePanControls: config.showPanControl,
                includeRotateControls: true,
                includeTiltControls: true,
                includeZoomControls: true,
                includeExaggerationControls: config.showExaggerationControl,
                includeFieldOfViewControls: config.showFieldOfViewControl};

            this.globe = new Globe(wwd, globeOptions);

            // Load additional layers and layer options
            this.globe.layerManager.loadDefaultLayers();

            // Configure the manager of objects on the globe
            this.markerManager = new MarkerManager(this.globe);
            this.weatherManager = new WeatherScoutManager(this.globe);

            // Configure the objects used to animate the globe when performing "go to" operations
            this.goToAnimator = new WorldWind.GoToAnimator(this.wwd);
            this.isAnimating = false;

            // Internal. Intentionally not documented.
            this.updateTimeout = null;
            this.updateInterval = 200;   // throttle the spatial data updates to 5hz

            // Setup to update each time the World Window is repainted.
            this.wwd.redrawCallbacks.push(function () {
                self.handleRedraw();
            });

            // Setup an interval to update the current time
            this.autoUpdateTimeEnabled = ko.observable(true);
            this.dateTimeInterval = window.setInterval(function () {
                if (self.autoUpdateTimeEnabled()) {
                    self.globe.updateDateTime(new Date());
                }
            }, 30000);  // Update every 30 seconds

            // Setup to track the cursor position relative to the World Window's canvas. Listen to touch events in order
            // to recognize and ignore simulated mouse events in mobile browsers.
            window.addEventListener("mousemove", function (event) {
                self.handleMouseEvent(event);
            });
            window.addEventListener("touchstart", function (event) {
                self.handleTouchEvent(event);
            });


            // --------------------------------------------------------
            // Assemble the views and view models 
            // --------------------------------------------------------
            Explorer.createKnockoutBindingsForSlider();

            new GlobeViewModel(this, {
                markerManager: this.markerManager,
                weatherManager: this.weatherManager},
                globeHtml, "globe");

            new SearchViewModel(this.globe, "search");
            new BookmarkViewModel(this.globe, bookmarkHtml, "right-navbar");
            new ProjectionsViewModel(this.globe, projectionsHtml, "right-navbar");

            // Tab Panels
            new LayersViewModel(this.globe, layersHtml, "left-sidebar");
            new MarkersViewModel(this.globe, this.markerManager, markersHtml, "left-sidebar");
            new WeatherViewModel(this.globe, this.weatherManager, weatherHtml, "left-sidebar");
            new SettingsViewModel(this.globe, settingsHtml, "left-sidebar");
            new InfoViewModel(this.globe, infoHtml, "info-panel");

            // Dialogs
            new LayerSettings(this.globe, layerSettingsHtml);
            new MarkerEditor(markerEditorHtml);
            new WeatherScoutEditor(weatherScoutEditorHtml);

        };

        /**
         * Adds a custom Knockout binding for the JQueryUI slider.
         */
        Explorer.createKnockoutBindingsForSlider = function () {
            // See: http://knockoutjs.com/documentation/custom-bindings.html
            ko.bindingHandlers.slider = {
                init: function (element, valueAccessor, allBindings) {
                    var options = allBindings().sliderOptions || {};
                    // Initialize a slider with the given options
                    $(element).slider(options);

                    // Resister a listener on mouse moves to the handle
                    $(element).on("slide", function (event, ui) {
                        var observable = valueAccessor();
                        observable(ui.value);
                    });
                    // Cleanup - See http://knockoutjs.com/documentation/custom-bindings-disposal.html
                    ko.utils.domNodeDisposal.addDisposeCallback(element, function () {
                        $(element).slider("destroy");
                    });
                },
                update: function (element, valueAccessor) {
                    // Update the slider when the bound value changes
                    var value = ko.unwrap(valueAccessor());
                    $(element).slider("value", isNaN(value) ? 0 : value);
                }
            };
        };


        /**
         *
         * @param {Number} latitude
         * @param {Number} longitude
         * @param {Object} params
         */
        Explorer.prototype.identifyFeaturesAtLatLon = function (latitude, longitude, params) {
            var arg = params || {};

            if (!latitude || !longitude || isNaN(latitude) || isNaN(longitude)) {
                log.error("Explorer", "identifyFeaturesAtLatLon", "Invalid Latitude and/or Longitude.");
                return;
            }
        };

        /**
         * Centers the globe on the given lat/lon via animation.
         * @param {Number} latitude
         * @param {Number} longitude
         * @param {Number} eyeAltitude optional
         */
        Explorer.prototype.gotoLatLonAlt = function (latitude, longitude, eyeAltitude) {
            if (!latitude || !longitude || isNaN(latitude) || isNaN(longitude)) {
                log.error("Explorer", "gotoLatLonAlt", "Invalid Latitude and/or Longitude.");
                return;
            }
            // TODO: Make AGL and MSL elevations a function of the model
            // TODO: Eye Position a property of the model
            // 
            var self = this,
>>>>>>> 45c0c854
                viewpoint = this.globe.getViewpoint(),
                eyeAltMsl = viewpoint.eye.altitude,
                eyePosGrdElev = this.globe.terrainProvider.elevationAtLatLon(viewpoint.eye.latitude, viewpoint.eye.longitude),
                tgtPosElev = this.globe.terrainProvider.elevationAtLatLon(latitude, longitude),
                eyeAltAgl = eyeAltitude || Math.max(eyeAltMsl - eyePosGrdElev, 100),
                tgtEyeAltMsl = Math.max(tgtPosElev + eyeAltAgl, 100);

            // HACK: Force the view to nadir to avoid bug where navigator looks at target at 0 MSL.
            // This will establish the crosshairs on the target.
            this.wwd.navigator.range = eyeAltMsl;
            this.wwd.navigator.tilt = 0;
            this.wwd.redraw();

            this.globe.goto(latitude, longitude, tgtEyeAltMsl, function () {
                self.updateSpatialData();
            });
        };

        /**
         * Returns the terrain at the reticule.
         * @returns {Terrain} Explorer.model.viewpoint.target}
         */
        Explorer.prototype.getTargetTerrain = function () {
            return this.globe.getViewpoint().target;
        };

        /**
         * Restores all the persistant data from a previous session.
         * This method must be called after World Wind has finished
         * updating. 
         */
        Explorer.prototype.restoreSession = function () {
            log.info('Explorer', 'restoreSession', 'Restoring the model and view.');
            this.markerManager.restoreMarkers();
            this.weatherManager.restoreScouts();
            this.restoreSessionView();
            // Update all time sensitive objects
            this.globe.updateDateTime(new Date());

            // Force a refresh now that everything is setup.
            this.globe.redraw();
        };

        // Internal method
        Explorer.prototype.restoreSessionView = function () {
            // TODO: Create a Bookmark class similar to the Settings class with generate and restore methods
            var urlParameters, lat, lon, alt, heading, tilt, roll;

            // Check if URL string has globe camera params associated. 
            // See Globe.getCameraParams()
            // The '.slice(1)' operation removes the question mark separator.
            urlParameters = new URLSearchParams(window.location.search.slice(1));

            // Initalize the view from a URL
            if (urlParameters.has("lat") && urlParameters.has("lon") && urlParameters.has("alt")) {
                lat = Number(urlParameters.get("lat"));
                lon = Number(urlParameters.get("lon"));
                alt = Number(urlParameters.get("alt"));
                heading = Number(urlParameters.get("heading"));
                tilt = Number(urlParameters.get("tilt"));
                roll = Number(urlParameters.get("roll"));
                if (isNaN(lat) || isNaN(lon) || isNaN(alt)) {
                    log.warning("Explorer", "restoreSessionView", "URL lat,lon,alt values invalid. Using default values instead.");
                    // fall thru to use previous session settings
                } else {
                    if (isNaN(heading) || isNaN(tilt) || isNaN(roll)) {
                        log.warning("Explorer", "restoreSessionView", "URL camera values invalid. Ignoring.");
                        // fall thru to use previous session settings
                    } else {
                        this.wwd.navigator.heading = heading;
                        this.wwd.navigator.tilt = tilt;
                        this.wwd.navigator.roll = roll;
                        this.wwd.redraw();
                    }
                    // FIX THIS: viewpoint is not updating!
//                            this.globe.lookAt(lat, lon, alt);
//                            this.globe.updateEyePosition(); // update time widget
                    this.gotoLatLonAlt(lat, lon, alt);

                    return;
                }
            }
            // Restore previous session If there isn't a bookmark url
            settings.restoreSessionSettings(this);

        };

        /**
         * Saves the current session to the persistent store.
         * See the call to window.onUnload(...) in WmtClient.
         */
        Explorer.prototype.saveSession = function () {
            log.info('Explorer', 'saveSession', 'Saving the model and view.');
            this.saveSessionView();
            this.markerManager.saveMarkers();
            this.weatherManager.saveScouts();
            this.globe.layerManager.saveLayers();
        };

        // Internal method.
        Explorer.prototype.saveSessionView = function () {
            settings.saveSessionSettings(this);
        };

        /**
         * Updates the view model with current globe viewpoint.
         */
        Explorer.prototype.updateSpatialData = function () {
            var wwd = this.wwd,
                mousePoint = this.mousePoint,
                centerPoint = new WorldWind.Vec2(wwd.canvas.width / 2, wwd.canvas.height / 2);

            // Use the mouse point when we've received at least one mouse event. Otherwise assume that we're
            // on a touch device and use the center of the World Window's canvas.
            if (!mousePoint) {
                this.globe.updateMousePosition(centerPoint);
            } else if (wwd.viewport.containsPoint(mousePoint)) {
                this.globe.updateMousePosition(mousePoint);
            }
            // Update the viewpoint
            if (!this.isAnimating) {
                this.globe.updateEyePosition();
            }
        };

        /**
         * handleRedraw is a callback used to update the spatial view models.
         * when the view is redrawn.
         */
        Explorer.prototype.handleRedraw = function () {
            var self = this;
            if (self.updateTimeout) {
                return; // we've already scheduled an update; ignore redundant redraw events
            }
            self.updateTimeout = window.setTimeout(function () {
                // Update the geospatial view models
                self.updateSpatialData();
                self.updateTimeout = null;
            }, self.updateInterval);
        };

        Explorer.prototype.handleMouseEvent = function (event) {
            if (this.isTouchDevice) {
                return; // ignore simulated mouse events in mobile browsers
            }
            this.mousePoint = this.wwd.canvasCoordinates(event.clientX, event.clientY);
            this.wwd.redraw();
        };

        //noinspection JSUnusedLocalSymbols
        Explorer.prototype.handleTouchEvent = function () {
            this.isTouchDevice = true; // suppress simulated mouse events in mobile browsers
            this.mousePoint = null;

        };

        return Explorer;
    });<|MERGE_RESOLUTION|>--- conflicted
+++ resolved
@@ -8,12 +8,6 @@
 
 
 define([
-<<<<<<< HEAD
-    'knockout',
-    'text',
-    'url-search-params',
-=======
->>>>>>> 45c0c854
     'model/Config',
     'model/globe/Globe',
     'model/util/Log',
@@ -43,6 +37,8 @@
     'text!views/marker-editor.html',
     'text!views/projections.html',
     'text!views/settings.html',
+    'text!views/symbols.html',
+    'text!views/symbol-editor.html',
     'text!views/weather.html',
     'text!views/weather-scout-editor.html',
     'url-search-params',
@@ -72,133 +68,6 @@
         SettingsViewModel,
         TacticalSymbolEditor,
         WeatherScoutEditor,
-<<<<<<< HEAD
-        WeatherViewModel
-        ) {
-    "use strict";
-    /**
-     * @constructor
-     * @param {WorldWind.WorldWindow} wwd
-     * @returns {ExplorerL#31.Explorer}
-     */
-    var Explorer = function (wwd) {
-
-        var self = this;
-        this.wwd = wwd;
-
-        // Create our Globe model objectmodel explorer's primary globe that's 
-        // Define the configuration for the primary globe
-        var globeOptions = {
-            showBackground: true,
-            showReticule: true,
-            showViewControls: true,
-            includePanControls: config.showPanControl,
-            includeRotateControls: true,
-            includeTiltControls: true,
-            includeZoomControls: true,
-            includeExaggerationControls: config.showExaggerationControl,
-            includeFieldOfViewControls: config.showFieldOfViewControl};
-
-        this.globe = new Globe(wwd, globeOptions);
-
-        // Load additional layers and layer options
-        this.globe.layerManager.loadDefaultLayers();
-
-        // Configure the manager of objects on the globe
-        this.markerManager = new MarkerManager(this.globe);
-        this.symbolManager = new SymbolManager(this.globe);
-        this.weatherManager = new WeatherScoutManager(this.globe);
-
-        // Configure the objects used to animate the globe when performing "go to" operations
-        this.goToAnimator = new WorldWind.GoToAnimator(this.wwd);
-        this.isAnimating = false;
-
-        // Internal. Intentionally not documented.
-        this.updateTimeout = null;
-        this.updateInterval = 200;   // throttle the spatial data updates to 5hz
-
-        // Setup to update each time the World Window is repainted.
-        this.wwd.redrawCallbacks.push(function () {
-            self.handleRedraw();
-        });
-
-        // Setup an interval to update the current time
-        this.autoUpdateTimeEnabled = ko.observable(true);
-        this.dateTimeInterval = window.setInterval(function () {
-            if (self.autoUpdateTimeEnabled()) {
-                self.globe.updateDateTime(new Date());
-            }
-        }, 30000);  // Update every 30 seconds
-
-        // Setup to track the cursor position relative to the World Window's canvas. Listen to touch events in order
-        // to recognize and ignore simulated mouse events in mobile browsers.
-        window.addEventListener("mousemove", function (event) {
-            self.handleMouseEvent(event);
-        });
-        window.addEventListener("touchstart", function (event) {
-            self.handleTouchEvent(event);
-        });
-
-
-        // --------------------------------------------------------
-        // Initialize the view models with their assigned views
-        // --------------------------------------------------------
-        new GlobeViewModel(self, {
-            markerManager: self.markerManager,
-            symbolManager: self.symbolManager,
-            weatherManager: self.weatherManager},
-                "globe", "js/views/globe.html", "globe");
-
-        new SearchViewModel(self.globe, "search");
-        new BookmarkViewModel(self.globe, "bookmark", "js/views/bookmark.html", "right-navbar");
-        new ProjectionsViewModel(self.globe, "projections", "js/views/projections.html", "right-navbar");
-
-        // Tab Panels
-        new LayersViewModel(self.globe, "layers", "js/views/layers.html", "left-sidebar");
-        new MarkersViewModel(self.globe, self.markerManager, "markers", "js/views/markers.html", "left-sidebar");
-        new WeatherViewModel(self.globe, self.weatherManager, "weather", "js/views/weather.html", "left-sidebar");
-        new SettingsViewModel(self.globe, "settings", "js/views/settings.html", "left-sidebar");
-        new InfoViewModel(self.globe, "info", "js/views/info.html", "info-panel");
-
-        // Dialogs
-        new LayerSettings(self.globe, "layer-settings-dialog", "js/views/layer-settings.html");
-        new MarkerEditor("marker-editor", "js/views/marker-editor.html");
-        new TacticalSymbolEditor("symbol-editor", "js/views/symbol-editor.html");
-        new WeatherScoutEditor("weather-scout-editor", "js/views/weather-scout-editor.html");
-
-    };
-
-    /**
-     *
-     * @param {Number} latitude
-     * @param {Number} longitude
-     * @param {Object} params
-     */
-    Explorer.prototype.identifyFeaturesAtLatLon = function (latitude, longitude, params) {
-        var arg = params || {};
-
-        if (!latitude || !longitude || isNaN(latitude) || isNaN(longitude)) {
-            log.error("Explorer", "identifyFeaturesAtLatLon", "Invalid Latitude and/or Longitude.");
-            return;
-        }
-    };
-
-    /**
-     * Centers the globe on the given lat/lon via animation.
-     * @param {Number} latitude
-     * @param {Number} longitude
-     * @param {Number} eyeAltitude optional
-     */
-    Explorer.prototype.gotoLatLonAlt = function (latitude, longitude, eyeAltitude) {
-        if (!latitude || !longitude || isNaN(latitude) || isNaN(longitude)) {
-            log.error("Explorer", "gotoLatLonAlt", "Invalid Latitude and/or Longitude.");
-            return;
-        }
-        // TODO: Make AGL and MSL elevations a function of the model
-        // TODO: Eye Position a property of the model
-        // 
-        var self = this,
-=======
         WeatherViewModel,
         bookmarkHtml,
         globeHtml,
@@ -209,6 +78,8 @@
         markerEditorHtml,
         projectionsHtml,
         settingsHtml,
+        symbolsHtml,
+        symbolEditorHtml,
         weatherHtml,
         weatherScoutEditorHtml,
         URLSearchParams,
@@ -248,6 +119,7 @@
 
             // Configure the manager of objects on the globe
             this.markerManager = new MarkerManager(this.globe);
+            this.symbolManager = new SymbolManager(this.globe);
             this.weatherManager = new WeatherScoutManager(this.globe);
 
             // Configure the objects used to animate the globe when performing "go to" operations
@@ -288,6 +160,7 @@
 
             new GlobeViewModel(this, {
                 markerManager: this.markerManager,
+                symbolManager: this.symbolManager,
                 weatherManager: this.weatherManager},
                 globeHtml, "globe");
 
@@ -305,6 +178,7 @@
             // Dialogs
             new LayerSettings(this.globe, layerSettingsHtml);
             new MarkerEditor(markerEditorHtml);
+            new TacticalSymbolEditor(symbolEditorHtml);
             new WeatherScoutEditor(weatherScoutEditorHtml);
 
         };
@@ -353,7 +227,6 @@
                 return;
             }
         };
-
         /**
          * Centers the globe on the given lat/lon via animation.
          * @param {Number} latitude
@@ -369,7 +242,6 @@
             // TODO: Eye Position a property of the model
             // 
             var self = this,
->>>>>>> 45c0c854
                 viewpoint = this.globe.getViewpoint(),
                 eyeAltMsl = viewpoint.eye.altitude,
                 eyePosGrdElev = this.globe.terrainProvider.elevationAtLatLon(viewpoint.eye.latitude, viewpoint.eye.longitude),
